<?php

namespace Github\Api;

use Github\Api\Repository\Collaborators;
use Github\Api\Repository\Comments;
use Github\Api\Repository\Commits;
use Github\Api\Repository\Contents;
use Github\Api\Repository\DeployKeys;
use Github\Api\Repository\Downloads;
use Github\Api\Repository\Forks;
use Github\Api\Repository\Hooks;
use Github\Api\Repository\Labels;
use Github\Api\Repository\Statuses;

/**
 * Searching repositories, getting repository information
 * and managing repository information for authenticated users.
 *
 * @link   http://developer.github.com/v3/repos/
 * @author Joseph Bielawski <stloyd@gmail.com>
 * @author Thibault Duplessis <thibault.duplessis at gmail dot com>
 */
class Repo extends AbstractApi
{
    /**
     * Search repositories by keyword:
     * @link http://developer.github.com/v3/search/#search-repositories
     *
     * @param string $keyword the search query
     * @param array  $params
     *
     * @return array list of founded repositories
     */
    public function find($keyword, array $params)
    {
        return $this->get('legacy/repos/search/'.urlencode($keyword), array_merge(array('start_page' => 1), $params));
    }

    /**
     * List all repositories for an organization
     * @link http://developer.github.com/v3/repos/#list-organization-repositories
     *
     * @param string $organization the name of the organization
     * @param array  $params
     *
     * @return array list of organization repositories
     */
    public function org($organization, array $params = array())
    {
        return $this->get('orgs/'.$organization.'/repos', array_merge(array('start_page' => 1), $params));
    }

    /**
     * Get extended information about a repository by its username and repository name
     * @link http://developer.github.com/v3/repos/
     *
     * @param string $username   the user who owns the repository
     * @param string $repository the name of the repository
     *
     * @return array informations about the repository
     */
    public function show($username, $repository)
    {
        return $this->get('repos/'.urlencode($username).'/'.urlencode($repository));
    }

    /**
     * Create repository
     * @link http://developer.github.com/v3/repos/
     *
     * @param string      $name         name of the repository
     * @param string      $description  repository description
     * @param string      $homepage     homepage url
     * @param boolean     $public       `true` for public, `false` for private
     * @param null|string $organization username of organization if applicable
     * @param boolean     $hasIssues    `true` to enable issues for this repository, `false` to disable them
     * @param boolean     $hasWiki      `true` to enable the wiki for this repository, `false` to disable it
     * @param boolean     $hadDownloads `true` to enable downloads for this repository, `false` to disable them
     * @param integer     $teamId       The id of the team that will be granted access to this repository. This is only valid when creating a repo in an organization.
     * @param boolean     $autoInit     `true` to create an initial commit with empty README, `false` for no initial commit
     *
     * @return array returns repository data
     */
    public function create(
        $name,
        $description = '',
        $homepage = '',
        $public = true,
        $organization = null,
        $hasIssues = false,
        $hasWiki = false,
        $hasDownloads = false,
        $teamId = null,
        $autoInit = false
    ) {
        $path = null !== $organization ? 'orgs/'.$organization.'/repos' : 'user/repos';

        $parameters = array(
            'name'          => $name,
            'description'   => $description,
            'homepage'      => $homepage,
            'private'       => !$public,
            'has_issues'    => $hasIssues,
            'has_wiki'      => $hasWiki,
            'has_downloads' => $hasDownloads,
            'auto_init'     => $autoInit
        );

        if ($organization && $teamId) {
            $parameters['team_id'] = $teamId;
        }

        return $this->post($path, $parameters);
    }

    /**
     * Set information of a repository
     * @link http://developer.github.com/v3/repos/
     *
     * @param string $username   the user who owns the repository
     * @param string $repository the name of the repository
     * @param array  $values     the key => value pairs to post
     *
     * @return array informations about the repository
     */
    public function update($username, $repository, array $values)
    {
        return $this->patch('repos/'.urlencode($username).'/'.urlencode($repository), $values);
    }

    /**
     * Delete a repository
     * @link http://developer.github.com/v3/repos/
     *
     * @param string $username   the user who owns the repository
     * @param string $repository the name of the repository
     *
     * @return mixed null on success, array on error with 'message'
     */
    public function remove($username, $repository)
    {
        return $this->delete('repos/'.urlencode($username).'/'.urlencode($repository));
    }

    /**
     * Manage the collaborators of a repository
     * @link http://developer.github.com/v3/repos/collaborators/
     *
     * @return Collaborators
     */
    public function collaborators()
    {
        return new Collaborators($this->client);
    }

    /**
     * Manage the comments of a repository
     * @link http://developer.github.com/v3/repos/comments/
     *
     * @return Comments
     */
    public function comments()
    {
        return new Comments($this->client);
    }

    /**
     * Manage the commits of a repository
     * @link http://developer.github.com/v3/repos/commits/
     *
     * @return Commits
     */
    public function commits()
    {
        return new Commits($this->client);
    }

    /**
     * Manage the content of a repository
     * @link http://developer.github.com/v3/repos/contents/
     *
     * @return Contents
     */
    public function contents()
    {
        return new Contents($this->client);
    }

    /**
     * Manage the content of a repository
     * @link http://developer.github.com/v3/repos/downloads/
     *
     * @return Downloads
     */
    public function downloads()
    {
        return new Downloads($this->client);
    }

    /**
     * Manage the deploy keys of a repository
     * @link http://developer.github.com/v3/repos/keys/
     *
     * @return DeployKeys
     */
    public function keys()
    {
        return new DeployKeys($this->client);
    }

    /**
     * Manage the forks of a repository
     * @link http://developer.github.com/v3/repos/forks/
     *
     * @return Forks
     */
    public function forks()
    {
        return new Forks($this->client);
    }

    /**
     * Manage the hooks of a repository
     * @link http://developer.github.com/v3/issues/jooks/
     *
     * @return Hooks
     */
    public function hooks()
    {
        return new Hooks($this->client);
    }

    /**
     * Manage the labels of a repository
     * @link http://developer.github.com/v3/issues/labels/
     *
     * @return Labels
     */
    public function labels()
    {
        return new Labels($this->client);
    }

    /**
     * Manage the statuses of a repository
     * @link http://developer.github.com/v3/repos/statuses/
     *
     * @return Statuses
     */
    public function statuses()
    {
        return new Statuses($this->client);
    }

    /**
     * Get the branch(es) of a repository
     * @link http://developer.github.com/v3/repos/
     *
     * @param string $username   the username
     * @param string $repository the name of the repository
     * @param string $branch     the name of the branch
     *
     * @return array list of the repository branches
     */
    public function branches($username, $repository, $branch = null)
    {
        $url = 'repos/'.urlencode($username).'/'.urlencode($repository).'/branches';
        if (null !== $branch) {
            $url .= '/'.urlencode($branch);
        }

        return $this->get($url);
    }

    /**
     * Get the contributors of a repository
     * @link http://developer.github.com/v3/repos/
     *
     * @param string  $username           the user who owns the repository
     * @param string  $repository         the name of the repository
     * @param boolean $includingAnonymous by default, the list only shows GitHub users.
     *                                    You can include non-users too by setting this to true
     * @return array list of the repo contributors
     */
    public function contributors($username, $repository, $includingAnonymous = false)
    {
        return $this->get('repos/'.urlencode($username).'/'.urlencode($repository).'/contributors', array(
            'anon' => $includingAnonymous ?: null
        ));
    }

    /**
     * Get the language breakdown of a repository
     * @link http://developer.github.com/v3/repos/
     *
     * @param string $username   the user who owns the repository
     * @param string $repository the name of the repository
     *
     * @return array list of the languages
     */
    public function languages($username, $repository)
    {
        return $this->get('repos/'.urlencode($username).'/'.urlencode($repository).'/languages');
    }

    /**
     * Get the tags of a repository
     * @link http://developer.github.com/v3/repos/
     *
     * @param string $username   the user who owns the repository
     * @param string $repository the name of the repository
     *
     * @return array list of the repository tags
     */
    public function tags($username, $repository)
    {
        return $this->get('repos/'.urlencode($username).'/'.urlencode($repository).'/tags');
    }

    /**
     * Get the teams of a repository
     * @link http://developer.github.com/v3/repos/
     *
     * @param string $username   the user who owns the repo
     * @param string $repository the name of the repo
     *
     * @return array list of the languages
     */
    public function teams($username, $repository)
    {
        return $this->get('repos/'.urlencode($username).'/'.urlencode($repository).'/teams');
    }

    /**
     * @param string  $username
     * @param string  $repository
     * @param integer $page
     *
     * @return array
     */
    public function watchers($username, $repository, $page = 1)
    {
        return $this->get('repos/'.urlencode($username).'/'.urlencode($repository).'/watchers', array(
            'page' => $page
        ));
    }

<<<<<<< HEAD

    /**
     * @param  string  $username
     * @param  string  $repository
     * @param  integer $page
     *
     * @return array
     */
    public function stargazers($username, $repository, $page = 1)
    {
        return $this->get('repos/'.urlencode($username).'/'.urlencode($repository).'/stargazers', array(
            'page' => $page
=======
    /**
     * Perform a merge
     * @link http://developer.github.com/v3/repos/merging/
     *
     * @param string $username
     * @param string $repository
     * @param string $base       The name of the base branch that the head will be merged into.
     * @param string $head       The head to merge. This can be a branch name or a commit SHA1.
     * @param string $message    Commit message to use for the merge commit. If omitted, a default message will be used.
     *
     * @return array|null
     */
    public function merge($username, $repository, $base, $head, $message = null)
    {
        return $this->post('repos/'.urlencode($username).'/'.urlencode($repository).'/merges', array(
            'base'           => $base,
            'head'           => $head,
            'commit_message' => $message
>>>>>>> 1b1042f2
        ));
    }
}<|MERGE_RESOLUTION|>--- conflicted
+++ resolved
@@ -346,20 +346,6 @@
         ));
     }
 
-<<<<<<< HEAD
-
-    /**
-     * @param  string  $username
-     * @param  string  $repository
-     * @param  integer $page
-     *
-     * @return array
-     */
-    public function stargazers($username, $repository, $page = 1)
-    {
-        return $this->get('repos/'.urlencode($username).'/'.urlencode($repository).'/stargazers', array(
-            'page' => $page
-=======
     /**
      * Perform a merge
      * @link http://developer.github.com/v3/repos/merging/
@@ -378,7 +364,6 @@
             'base'           => $base,
             'head'           => $head,
             'commit_message' => $message
->>>>>>> 1b1042f2
         ));
     }
 }